<<<<<<< HEAD
from datetime import datetime
=======
>>>>>>> 9ad9df22
from unittest import mock
from unittest.mock import Mock

import pytest
from aiohttp import web
from server import GameState, VisibilityState
from server.db.models import ban, friends_and_foes
from server.game_service import GameService
from server.games import CustomGame, Game
from server.geoip_service import GeoIpService
from server.ice_servers.nts import TwilioNTS
from server.ladder_service import LadderService
from server.lobbyconnection import ClientError, LobbyConnection
from server.player_service import PlayerService
from server.players import Player, PlayerState
from server.protocol import QDataStreamProtocol
from server.types import Address
<<<<<<< HEAD
from sqlalchemy import and_, select, text
=======
from sqlalchemy import and_, select
>>>>>>> 9ad9df22
from tests import CoroMock


@pytest.fixture()
def test_game_info():
    return {
        'title': 'Test game',
        'visibility': VisibilityState.to_string(VisibilityState.PUBLIC),
        'mod': 'faf',
        'mapname': 'scmp_007',
        'password': None,
        'lobby_rating': 1,
        'options': []
    }


@pytest.fixture()
def test_game_info_invalid():
    return {
        'title': 'Title with non ASCI char \xc3',
        'visibility': VisibilityState.to_string(VisibilityState.PUBLIC),
        'mod': 'faf',
        'mapname': 'scmp_007',
        'password': None,
        'lobby_rating': 1,
        'options': []
    }


@pytest.fixture
def mock_player():
    return mock.create_autospec(Player(login='Dummy', id=42))


@pytest.fixture
def mock_nts_client():
    return mock.create_autospec(TwilioNTS)


@pytest.fixture
def mock_players(db_engine):
    return mock.create_autospec(PlayerService())


@pytest.fixture
def mock_games(mock_players, game_stats_service):
    return mock.create_autospec(GameService(mock_players, game_stats_service))


@pytest.fixture
def mock_protocol():
    return mock.create_autospec(QDataStreamProtocol(mock.Mock(), mock.Mock()))


@pytest.fixture
def mock_geoip():
    return mock.create_autospec(GeoIpService())


@pytest.fixture
def lobbyconnection(loop, mock_protocol, mock_games, mock_players, mock_player, mock_geoip):
    lc = LobbyConnection(
        geoip=mock_geoip,
        games=mock_games,
        players=mock_players,
        nts_client=mock_nts_client,
        ladder_service=mock.create_autospec(LadderService)
    )

    lc.player = mock_player
    lc.protocol = mock_protocol
    lc.player_service.get_permission_group.return_value = 0
    lc.player_service.fetch_player_data = CoroMock()
    lc.peer_address = Address('127.0.0.1', 1234)
    return lc


@pytest.fixture
def policy_server(loop):
    host = 'localhost'
    port = 6080

    app = web.Application()
    routes = web.RouteTableDef()

    @routes.post('/verify')
    async def token(request):
        data = await request.json()
        return web.json_response({'result': data.get('uid_hash')})

    app.add_routes(routes)

    runner = web.AppRunner(app)

    async def start_app():
        await runner.setup()
        site = web.TCPSite(runner, host, port)
        await site.start()

    loop.run_until_complete(start_app())
    yield (host, port)
    loop.run_until_complete(runner.cleanup())


def test_command_game_host_creates_game(lobbyconnection,
                                        mock_games,
                                        test_game_info,
                                        players):
    lobbyconnection.player = players.hosting
    players.hosting.in_game = False
    lobbyconnection.protocol = mock.Mock()
    lobbyconnection.command_game_host(test_game_info)
    expected_call = {
        'game_mode': 'faf',
        'name': test_game_info['title'],
        'host': players.hosting,
        'visibility': VisibilityState.PUBLIC,
        'password': test_game_info['password'],
        'mapname': test_game_info['mapname'],
    }
    mock_games.create_game \
        .assert_called_with(**expected_call)


def test_launch_game(lobbyconnection, game, create_player):
    old_game_conn = mock.Mock()

    lobbyconnection.player = create_player()
    lobbyconnection.game_connection = old_game_conn
    lobbyconnection.sendJSON = mock.Mock()
    lobbyconnection.launch_game(game)

    # Verify all side effects of launch_game here
    old_game_conn.abort.assert_called_with("Player launched a new game")
    assert lobbyconnection.game_connection is not None
    assert lobbyconnection.game_connection.game == game
    assert lobbyconnection.player.game == game
    assert lobbyconnection.player.game_connection == lobbyconnection.game_connection
    assert lobbyconnection.game_connection.player == lobbyconnection.player
    assert lobbyconnection.player.state == PlayerState.JOINING
    lobbyconnection.sendJSON.assert_called_once()


def test_command_game_host_creates_correct_game(
        lobbyconnection, game_service, test_game_info, players):
    lobbyconnection.player = players.hosting
    lobbyconnection.game_service = game_service
    lobbyconnection.launch_game = mock.Mock()

    players.hosting.in_game = False
    lobbyconnection.protocol = mock.Mock()
    lobbyconnection.command_game_host(test_game_info)
    args_list = lobbyconnection.launch_game.call_args_list
    assert len(args_list) == 1
    args, kwargs = args_list[0]
    assert isinstance(args[0], CustomGame)


def test_command_game_join_calls_join_game(mocker,
                                           lobbyconnection,
                                           game_service,
                                           test_game_info,
                                           players,
                                           game_stats_service):
    lobbyconnection.game_service = game_service
    mock_protocol = mocker.patch.object(lobbyconnection, 'protocol')
    game = mock.create_autospec(Game(42, game_service, game_stats_service))
    game.state = GameState.LOBBY
    game.password = None
    game.game_mode = 'faf'
    game.id = 42
    game_service.games[42] = game
    lobbyconnection.player = players.hosting
    players.hosting.in_game = False
    test_game_info['uid'] = 42

    lobbyconnection.command_game_join(test_game_info)
    expected_reply = {
        'command': 'game_launch',
        'mod': 'faf',
        'uid': 42,
        'args': ['/numgames {}'.format(players.hosting.numGames)]
    }
    mock_protocol.send_message.assert_called_with(expected_reply)


def test_command_game_join_uid_as_str(mocker,
                                      lobbyconnection,
                                      game_service,
                                      test_game_info,
                                      players,
                                      game_stats_service):
    lobbyconnection.game_service = game_service
    mock_protocol = mocker.patch.object(lobbyconnection, 'protocol')
    game = mock.create_autospec(Game(42, game_service, game_stats_service))
    game.state = GameState.LOBBY
    game.password = None
    game.game_mode = 'faf'
    game.id = 42
    game_service.games[42] = game
    lobbyconnection.player = players.hosting
    players.hosting.in_game = False
    test_game_info['uid'] = '42'  # Pass in uid as string

    lobbyconnection.command_game_join(test_game_info)
    expected_reply = {
        'command': 'game_launch',
        'mod': 'faf',
        'uid': 42,
        'args': ['/numgames {}'.format(players.hosting.numGames)]
    }
    mock_protocol.send_message.assert_called_with(expected_reply)


def test_command_game_join_without_password(lobbyconnection,
                                            game_service,
                                            test_game_info,
                                            players,
                                            game_stats_service):
    lobbyconnection.sendJSON = mock.Mock()
    lobbyconnection.game_service = game_service
    game = mock.create_autospec(Game(42, game_service, game_stats_service))
    game.state = GameState.LOBBY
    game.password = 'password'
    game.game_mode = 'faf'
    game.id = 42
    game_service.games[42] = game
    lobbyconnection.player = players.hosting
    players.hosting.in_game = False
    test_game_info['uid'] = 42
    del test_game_info['password']

    lobbyconnection.command_game_join(test_game_info)
    lobbyconnection.sendJSON.assert_called_once_with(
        dict(command="notice", style="info", text="Bad password (it's case sensitive)"))


def test_command_game_join_game_not_found(lobbyconnection,
                                          game_service,
                                          test_game_info,
                                          players):
    lobbyconnection.sendJSON = mock.Mock()
    lobbyconnection.game_service = game_service
    lobbyconnection.player = players.hosting
    players.hosting.in_game = False
    test_game_info['uid'] = 42

    lobbyconnection.command_game_join(test_game_info)
    lobbyconnection.sendJSON.assert_called_once_with(
        dict(command="notice", style="info", text="The host has left the game"))


def test_command_game_host_calls_host_game_invalid_title(lobbyconnection,
                                                         mock_games,
                                                         test_game_info_invalid):
    lobbyconnection.sendJSON = mock.Mock()
    mock_games.create_game = mock.Mock()
    lobbyconnection.command_game_host(test_game_info_invalid)
    assert mock_games.create_game.mock_calls == []
    lobbyconnection.sendJSON.assert_called_once_with(
        dict(command="notice", style="error", text="Non-ascii characters in game name detected."))


def test_abort(loop, mocker, lobbyconnection):
    proto = mocker.patch.object(lobbyconnection, 'protocol')

    lobbyconnection.abort()

    proto.writer.close.assert_any_call()


def test_send_game_list(mocker, lobbyconnection, game_stats_service):
    protocol = mocker.patch.object(lobbyconnection, 'protocol')
    games = mocker.patch.object(lobbyconnection, 'game_service')  # type: GameService
    game1, game2 = mock.create_autospec(Game(42, mock.Mock(), game_stats_service)), \
                   mock.create_autospec(Game(22, mock.Mock(), game_stats_service))

    games.open_games = [game1, game2]

    lobbyconnection.send_game_list()

    protocol.send_message.assert_any_call({'command': 'game_info',
                                           'games': [game1.to_dict(), game2.to_dict()]})


def test_send_mod_list(mocker, lobbyconnection, mock_games):
    protocol = mocker.patch.object(lobbyconnection, 'protocol')

    lobbyconnection.send_mod_list()

    protocol.send_messages.assert_called_with(mock_games.all_game_modes())


async def test_send_coop_maps(mocker, lobbyconnection):
    protocol = mocker.patch.object(lobbyconnection, 'protocol')

    await lobbyconnection.send_coop_maps()

    args = protocol.send_messages.call_args_list
    assert len(args) == 1
    coop_maps = args[0][0][0]
    for info in coop_maps:
        del info['uid']
    assert coop_maps == [
        {
            "command": "coop_info",
            "name": "FA Campaign map",
            "description": "A map from the FA campaign",
            "filename": "maps/scmp_coop_123.v0002.zip",
            "featured_mod": "coop",
            "type": "FA Campaign"
        },
        {
            "command": "coop_info",
            "name": "Aeon Campaign map",
            "description": "A map from the Aeon campaign",
            "filename": "maps/scmp_coop_124.v0000.zip",
            "featured_mod": "coop",
            "type": "Aeon Vanilla Campaign"
        },
        {
            "command": "coop_info",
            "name": "Cybran Campaign map",
            "description": "A map from the Cybran campaign",
            "filename": "maps/scmp_coop_125.v0001.zip",
            "featured_mod": "coop",
            "type": "Cybran Vanilla Campaign"
        },
        {
            "command": "coop_info",
            "name": "UEF Campaign map",
            "description": "A map from the UEF campaign",
            "filename": "maps/scmp_coop_126.v0099.zip",
            "featured_mod": "coop",
            "type": "UEF Vanilla Campaign"
        },
        {
            "command": "coop_info",
            "name": "Prothyon - 16",
            "description": "Prothyon - 16 is a secret UEF facility...",
            "filename": "maps/prothyon16.v0005.zip",
            "featured_mod": "coop",
            "type": "Custom Missions"
        }
    ]


async def test_command_admin_closelobby(mocker, lobbyconnection):
    mocker.patch.object(lobbyconnection, 'protocol')
    mocker.patch.object(lobbyconnection, '_logger')
    config = mocker.patch('server.lobbyconnection.config')
    player = mocker.patch.object(lobbyconnection, 'player')
    player.login = 'Sheeo'
    player.admin = True
    tuna = mock.Mock()
    tuna.id = 55
    lobbyconnection.player_service = {1: player, 55: tuna}

    await lobbyconnection.command_admin({
        'command': 'admin',
        'action': 'closelobby',
        'user_id': 55
    })

    tuna.lobby_connection.kick.assert_any_call(
        message=("You were kicked from FAF by an administrator (Sheeo). "
                 "Please refer to our rules for the lobby/game here {rule_link}."
                 .format(rule_link=config.RULE_LINK))
    )


async def test_command_admin_closelobby_with_ban(mocker, lobbyconnection, db_engine):
    mocker.patch.object(lobbyconnection, 'protocol')
    config = mocker.patch('server.lobbyconnection.config')
    player = mocker.patch.object(lobbyconnection, 'player')
    player.login = 'Sheeo'
    player.id = 1
    player.admin = True
    banme = mock.Mock()
    banme.id = 200
    lobbyconnection.player_service = {1: player, banme.id: banme}
    lobbyconnection._authenticated = True

    await lobbyconnection.on_message_received({
        'command': 'admin',
        'action': 'closelobby',
        'user_id': banme.id,
        'ban': {
            'reason': 'Unit test',
            'duration': 2,
            'period': 'DAY'
        }
    })

    banme.lobby_connection.kick.assert_any_call(
        message=("You were kicked from FAF by an administrator (Sheeo). "
                 "Please refer to our rules for the lobby/game here {rule_link}."
                 .format(rule_link=config.RULE_LINK))
    )

    async with db_engine.acquire() as conn:
        result = await conn.execute(select([ban]).where(ban.c.player_id == banme.id))

        bans = [row['reason'] async for row in result]

    assert len(bans) == 1
    assert bans[0] == 'Unit test'


<<<<<<< HEAD
async def test_command_admin_closelobby_with_ban_but_already_banned(mocker, lobbyconnection, db_engine):
    mocker.patch.object(lobbyconnection, 'protocol')
    player = mocker.patch.object(lobbyconnection, 'player')
    player.login = 'Sheeo'
    player.id = 1
    player.admin = True
    banme = mock.Mock()
    banme.id = 200
    lobbyconnection.player_service = {1: player, banme.id: banme}
    lobbyconnection._authenticated = True

    async with db_engine.acquire() as conn:
        result = await conn.execute(select([ban.c.id]).where(ban.c.player_id == banme.id))
        previous_ban = await result.fetchone()

    assert previous_ban is not None

    await lobbyconnection.on_message_received({
        'command': 'admin',
        'action': 'closelobby',
        'user_id': banme.id,
        'ban': {
            'reason': 'Unit test - already banned',
            'duration': 1000
        }
    })

    async with db_engine.acquire() as conn:
        result = await conn.execute(select([ban.c.id]).where(ban.c.player_id == banme.id))

        bans = [row['id'] async for row in result]

    assert len(bans) == 1
    assert bans[0] == previous_ban["id"]


async def test_command_admin_closelobby_with_ban_duration_no_period(mocker, lobbyconnection, db_engine):
    mocker.patch.object(lobbyconnection, 'protocol')
    config = mocker.patch('server.lobbyconnection.config')
    player = mocker.patch.object(lobbyconnection, 'player')
    player.login = 'Sheeo'
    player.id = 1
    player.admin = True
    banme = mock.Mock()
    banme.id = 200
    lobbyconnection.player_service = {1: player, banme.id: banme}
    lobbyconnection._authenticated = True

    # Clearing database of previous unwanted bans
    async with db_engine.acquire() as conn:
        await conn.execute(ban.delete().where(ban.c.player_id == banme.id))

    mocker.patch('server.lobbyconnection.func.now', return_value=text('FROM_UNIXTIME(1000)'))
    await lobbyconnection.on_message_received({
        'command': 'admin',
        'action': 'closelobby',
        'user_id': banme.id,
        'ban': {
            'reason': 'Unit test - ban duration',
            'duration': 3600*24
        }
    })

    banme.lobby_connection.kick.assert_any_call(
        message=("You were kicked from FAF by an administrator (Sheeo). "
                 "Please refer to our rules for the lobby/game here {rule_link}."
                 .format(rule_link=config.RULE_LINK))
    )

    async with db_engine.acquire() as conn:
        result = await conn.execute(select([ban.c.expires_at]).where(ban.c.player_id == banme.id))

        bans = [row['expires_at'] async for row in result]

    assert len(bans) == 1
    assert bans[0] == datetime.utcfromtimestamp(3600*24 + 1000)


=======
>>>>>>> 9ad9df22
async def test_command_admin_closelobby_with_ban_bad_period(mocker, lobbyconnection, db_engine):
    proto = mocker.patch.object(lobbyconnection, 'protocol')
    player = mocker.patch.object(lobbyconnection, 'player')
    player.admin = True
    banme = mock.Mock()
    banme.id = 1
    lobbyconnection.player_service = {1: player, banme.id: banme}
    lobbyconnection._authenticated = True

    await lobbyconnection.on_message_received({
        'command': 'admin',
        'action': 'closelobby',
        'user_id': banme.id,
        'ban': {
            'reason': 'Unit test',
            'duration': 2,
            'period': ') injected!'
        }
    })

    banme.lobbyconnection.kick.assert_not_called()
    proto.send_message.assert_called_once_with({
        'command': 'notice',
        'style': 'error',
        'text': "Period ') INJECTED!' is not allowed!"
    })

    async with db_engine.acquire() as conn:
        result = await conn.execute(select([ban]).where(ban.c.player_id == banme.id))

        bans = [row['reason'] async for row in result]

    assert len(bans) == 0


<<<<<<< HEAD
async def test_command_admin_closelobby_with_ban_injection(mocker, lobbyconnection, db_engine):
    proto = mocker.patch.object(lobbyconnection, 'protocol')
    player = mocker.patch.object(lobbyconnection, 'player')
    player.admin = True
    banme = mock.Mock()
    banme.id = 1
    lobbyconnection.player_service = {1: player, banme.id: banme}
    lobbyconnection._authenticated = True

    await lobbyconnection.on_message_received({
        'command': 'admin',
        'action': 'closelobby',
        'user_id': banme.id,
        'ban': {
            'reason': 'Unit test',
            'duration': 2,
            'period': ') injected!'
        }
    })

    banme.lobbyconnection.kick.assert_not_called()
    proto.send_message.assert_called_once_with({
        'command': 'notice',
        'style': 'error',
        'text': "Period ') INJECTED!' is not allowed!"
    })

    async with db_engine.acquire() as conn:
        result = await conn.execute(select([ban]).where(ban.c.player_id == banme.id))

        bans = [row['reason'] async for row in result]

    assert len(bans) == 0


=======
>>>>>>> 9ad9df22
async def test_command_admin_closeFA(mocker, lobbyconnection):
    mocker.patch.object(lobbyconnection, 'protocol')
    mocker.patch.object(lobbyconnection, '_logger')
    config = mocker.patch('server.lobbyconnection.config')
    player = mocker.patch.object(lobbyconnection, 'player')
    player.login = 'Sheeo'
    player.admin = True
    player.id = 42
    tuna = mock.Mock()
    tuna.id = 55
    lobbyconnection._authenticated = True
    lobbyconnection.player_service = {42: player, 55: tuna}

    await lobbyconnection.on_message_received({
        'command': 'admin',
        'action': 'closeFA',
        'user_id': 55
    })

    tuna.lobby_connection.sendJSON.assert_any_call(dict(
        command='notice',
        style='info',
        text=("Your game was closed by an administrator (Sheeo). "
              "Please refer to our rules for the lobby/game here {rule_link}."
              .format(rule_link=config.RULE_LINK))
    ))


async def test_game_subscription(lobbyconnection: LobbyConnection):
    game = Mock()
    game.handle_action = CoroMock()
    lobbyconnection.game_connection = game
    lobbyconnection.ensure_authenticated = lambda _: True

    await lobbyconnection.on_message_received({'command': 'test',
                                               'args': ['foo', 42],
                                               'target': 'game'})

    game.handle_action.assert_called_with('test', ['foo', 42])


async def test_command_avatar_list(mocker, lobbyconnection: LobbyConnection, mock_player: Player):
    protocol = mocker.patch.object(lobbyconnection, 'protocol')
    lobbyconnection.player = mock_player
    lobbyconnection.player.id = 2  # Dostya test user

    await lobbyconnection.command_avatar({
        'action': 'list_avatar'
    })

    protocol.send_message.assert_any_call({
        "command": "avatar",
        "avatarlist": [{'url': 'http://content.faforever.com/faf/avatars/qai2.png', 'tooltip': 'QAI'}, {'url': 'http://content.faforever.com/faf/avatars/UEF.png', 'tooltip': 'UEF'}]
    })


async def test_command_avatar_select(mocker, db_engine, lobbyconnection: LobbyConnection, mock_player: Player):
    lobbyconnection.player = mock_player
    lobbyconnection.player.id = 2  # Dostya test user
    lobbyconnection._authenticated = True

    await lobbyconnection.on_message_received({
        'command': 'avatar',
        'action': 'select',
        'avatar': "http://content.faforever.com/faf/avatars/qai2.png"
    })

    async with db_engine.acquire() as conn:
        result = await conn.execute("SELECT selected from avatars where idUser=2")
        row = await result.fetchone()
        assert row[0] == 1


async def get_friends(player_id, db_engine):
    async with db_engine.acquire() as conn:
        result = await conn.execute(
            select([friends_and_foes.c.subject_id]).where(
                and_(
                    friends_and_foes.c.user_id == player_id,
                    friends_and_foes.c.status == 'FRIEND'
                )
            )
        )

        return [row['subject_id'] async for row in result]


async def test_command_social_add_friend(lobbyconnection, mock_player, db_engine):
    lobbyconnection.player = mock_player
    lobbyconnection.player.id = 1
    lobbyconnection._authenticated = True

    friends = await get_friends(lobbyconnection.player.id, db_engine)
    assert friends == []

    await lobbyconnection.on_message_received({
        'command': 'social_add',
        'friend': 2
    })

    friends = await get_friends(lobbyconnection.player.id, db_engine)
    assert friends == [2]


async def test_command_social_remove_friend(lobbyconnection, mock_player, db_engine):
    lobbyconnection.player = mock_player
    lobbyconnection.player.id = 2
    lobbyconnection._authenticated = True

    friends = await get_friends(lobbyconnection.player.id, db_engine)
    assert friends == [1]

    await lobbyconnection.on_message_received({
        'command': 'social_remove',
        'friend': 1
    })

    friends = await get_friends(lobbyconnection.player.id, db_engine)
    assert friends == []


async def test_broadcast(lobbyconnection: LobbyConnection, mocker):
    mocker.patch.object(lobbyconnection, 'protocol')
    player = mocker.patch.object(lobbyconnection, 'player')
    player.login = 'Sheeo'
    player.admin = True
    tuna = mock.Mock()
    tuna.id = 55
    lobbyconnection.player_service = [player, tuna]

    await lobbyconnection.command_admin({
        'command': 'admin',
        'action': 'broadcast',
        'message': "This is a test message"
    })

    player.lobby_connection.send_warning.assert_called_with("This is a test message")
    tuna.lobby_connection.send_warning.assert_called_with("This is a test message")


async def test_game_connection_not_restored_if_no_such_game_exists(lobbyconnection: LobbyConnection, mocker, mock_player):
    protocol = mocker.patch.object(lobbyconnection, 'protocol')
    lobbyconnection.player = mock_player
    lobbyconnection.player.game_connection = None
    lobbyconnection.player.state = PlayerState.IDLE
    lobbyconnection.command_restore_game_session({'game_id': 123})

    assert not lobbyconnection.player.game_connection
    assert lobbyconnection.player.state == PlayerState.IDLE

    protocol.send_message.assert_any_call({
        "command": "notice",
        "style": "info",
        "text": "The game you were connected to does no longer exist"
    })


@pytest.mark.parametrize("game_state", [GameState.INITIALIZING, GameState.ENDED])
async def test_game_connection_not_restored_if_game_state_prohibits(lobbyconnection: LobbyConnection, game_service: GameService,
                                                                    game_stats_service, game_state, mock_player, mocker):
    protocol = mocker.patch.object(lobbyconnection, 'protocol')
    lobbyconnection.player = mock_player
    lobbyconnection.player.game_connection = None
    lobbyconnection.player.state = PlayerState.IDLE
    lobbyconnection.game_service = game_service
    game = mock.create_autospec(Game(42, game_service, game_stats_service))
    game.state = game_state
    game.password = None
    game.game_mode = 'faf'
    game.id = 42
    game_service.games[42] = game

    lobbyconnection.command_restore_game_session({'game_id': 42})

    assert not lobbyconnection.game_connection
    assert lobbyconnection.player.state == PlayerState.IDLE

    protocol.send_message.assert_any_call({
        "command": "notice",
        "style": "info",
        "text": "The game you were connected to is no longer available"
    })


@pytest.mark.parametrize("game_state", [GameState.LIVE, GameState.LOBBY])
async def test_game_connection_restored_if_game_exists(lobbyconnection: LobbyConnection, game_service: GameService,
                                                       game_stats_service, game_state, mock_player):
    lobbyconnection.player = mock_player
    lobbyconnection.player.game_connection = None
    lobbyconnection.player.state = PlayerState.IDLE
    lobbyconnection.game_service = game_service
    game = mock.create_autospec(Game(42, game_service, game_stats_service))
    game.state = game_state
    game.password = None
    game.game_mode = 'faf'
    game.id = 42
    game_service.games[42] = game

    lobbyconnection.command_restore_game_session({'game_id': 42})

    assert lobbyconnection.game_connection
    assert lobbyconnection.player.state == PlayerState.PLAYING


async def test_command_game_matchmaking(lobbyconnection, mock_player, db_engine):
    lobbyconnection.player = mock_player
    lobbyconnection.player.id = 1
    lobbyconnection._authenticated = True

    await lobbyconnection.on_message_received({
        'command': 'game_matchmaking',
        'state': 'stop'
    })

    lobbyconnection.ladder_service.cancel_search.assert_called_with(lobbyconnection.player)


async def test_connection_lost(lobbyconnection):
    await lobbyconnection.on_connection_lost()

    lobbyconnection.ladder_service.on_connection_lost.assert_called_once_with(lobbyconnection.player)
    lobbyconnection.player_service.remove_player.assert_called_once_with(lobbyconnection.player)


async def test_check_policy_conformity(lobbyconnection, policy_server):
    host, port = policy_server
    with mock.patch(
        'server.lobbyconnection.FAF_POLICY_SERVER_BASE_URL',
        f'http://{host}:{port}'
    ):
        honest = await lobbyconnection.check_policy_conformity(1, "honest", session=100)
        assert honest is True


async def test_check_policy_conformity_fraudulent(lobbyconnection, policy_server, db_engine):
    host, port = policy_server
    with mock.patch(
        'server.lobbyconnection.FAF_POLICY_SERVER_BASE_URL',
        f'http://{host}:{port}'
    ):
        # 42 is not a valid player ID which should cause a SQL constraint error
        lobbyconnection.abort = mock.Mock()
        with pytest.raises(ClientError):
            await lobbyconnection.check_policy_conformity(42, "fraudulent", session=100)

        lobbyconnection.abort = mock.Mock()
        player_id = 200
        honest = await lobbyconnection.check_policy_conformity(player_id, "fraudulent", session=100)
        assert honest is False
        lobbyconnection.abort.assert_called_once()

        # Check that the user has a ban entry in the database
        async with db_engine.acquire() as conn:
            result = await conn.execute(select([ban.c.reason]).where(
                ban.c.player_id == player_id
            ))
            rows = await result.fetchall()
            assert rows is not None
            assert rows[-1][ban.c.reason] == "Auto-banned because of fraudulent login attempt"


async def test_check_policy_conformity_fatal(lobbyconnection, policy_server):
    host, port = policy_server
    with mock.patch(
        'server.lobbyconnection.FAF_POLICY_SERVER_BASE_URL',
        f'http://{host}:{port}'
    ):
        for result in ('vm', 'already_associated', 'fraudulent'):
            lobbyconnection.abort = mock.Mock()
            honest = await lobbyconnection.check_policy_conformity(1, result, session=100)
            assert honest is False
            lobbyconnection.abort.assert_called_once()<|MERGE_RESOLUTION|>--- conflicted
+++ resolved
@@ -1,7 +1,4 @@
-<<<<<<< HEAD
 from datetime import datetime
-=======
->>>>>>> 9ad9df22
 from unittest import mock
 from unittest.mock import Mock
 
@@ -19,11 +16,7 @@
 from server.players import Player, PlayerState
 from server.protocol import QDataStreamProtocol
 from server.types import Address
-<<<<<<< HEAD
 from sqlalchemy import and_, select, text
-=======
-from sqlalchemy import and_, select
->>>>>>> 9ad9df22
 from tests import CoroMock
 
 
@@ -433,7 +426,6 @@
     assert bans[0] == 'Unit test'
 
 
-<<<<<<< HEAD
 async def test_command_admin_closelobby_with_ban_but_already_banned(mocker, lobbyconnection, db_engine):
     mocker.patch.object(lobbyconnection, 'protocol')
     player = mocker.patch.object(lobbyconnection, 'player')
@@ -512,8 +504,6 @@
     assert bans[0] == datetime.utcfromtimestamp(3600*24 + 1000)
 
 
-=======
->>>>>>> 9ad9df22
 async def test_command_admin_closelobby_with_ban_bad_period(mocker, lobbyconnection, db_engine):
     proto = mocker.patch.object(lobbyconnection, 'protocol')
     player = mocker.patch.object(lobbyconnection, 'player')
@@ -549,7 +539,6 @@
     assert len(bans) == 0
 
 
-<<<<<<< HEAD
 async def test_command_admin_closelobby_with_ban_injection(mocker, lobbyconnection, db_engine):
     proto = mocker.patch.object(lobbyconnection, 'protocol')
     player = mocker.patch.object(lobbyconnection, 'player')
@@ -585,8 +574,6 @@
     assert len(bans) == 0
 
 
-=======
->>>>>>> 9ad9df22
 async def test_command_admin_closeFA(mocker, lobbyconnection):
     mocker.patch.object(lobbyconnection, 'protocol')
     mocker.patch.object(lobbyconnection, '_logger')
