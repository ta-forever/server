import asyncio

import pytest
from unittest import mock
from server import ServerContext, GameState, VisibilityState, GameStatsService
from server.protocol import QDataStreamProtocol
from server.game_service import GameService
from server.games import Game
from server.lobbyconnection import LobbyConnection
from server.player_service import PlayerService
from server.players import Player


@pytest.fixture()
def test_game_info():
    return {
        'title': 'Test game',
        'gameport': '8000',
        'visibility': VisibilityState.to_string(VisibilityState.PUBLIC),
        'mod': 'faf',
        'mapname': 'scmp_007',
        'password': None,
        'lobby_rating': 1,
        'options': []
    }

@pytest.fixture()
def test_game_info_invalid():
    return {
        'title': 'Title with non ASCI char \xc3',
        'gameport': '8000',
        'visibility': VisibilityState.to_string(VisibilityState.PUBLIC),
        'mod': 'faf',
        'mapname': 'scmp_007',
        'password': None,
        'lobby_rating': 1,
        'options': []
    }

@pytest.fixture
def mock_player():
    return mock.create_autospec(Player(login='Dummy', id=42))

@pytest.fixture
def mock_context(loop):
    return mock.create_autospec(ServerContext(lambda: None, loop))

@pytest.fixture
def mock_players(mock_db_pool):
    return mock.create_autospec(PlayerService(mock_db_pool))

@pytest.fixture
def mock_games(mock_players, game_stats_service):
    return mock.create_autospec(GameService(mock_players, game_stats_service))

@pytest.fixture
def mock_protocol():
    return mock.create_autospec(QDataStreamProtocol(mock.Mock(), mock.Mock()))

@pytest.fixture
def lobbyconnection(loop, mock_context, mock_protocol, mock_games, mock_players, mock_player):
    lc = LobbyConnection(loop,
                         context=mock_context,
                         games=mock_games,
                         players=mock_players)
    lc.player = mock_player
    lc.protocol = mock_protocol
    return lc


def test_command_game_host_creates_game(lobbyconnection,
                                        mock_games,
                                        test_game_info,
                                        players):
    lobbyconnection.player = players.hosting
    players.hosting.in_game = False
    lobbyconnection.protocol = mock.Mock()
    lobbyconnection.command_game_host(test_game_info)
    expected_call = {
        'game_mode': test_game_info['mod'],
        'name': test_game_info['title'],
        'host': players.hosting,
        'visibility': VisibilityState.to_string(VisibilityState.PUBLIC),
        'password': test_game_info['password'],
        'mapname': test_game_info['mapname'],
    }
    mock_games.create_game\
        .assert_called_with(**expected_call)

def test_command_game_join_calls_join_game(mocker,
                                           lobbyconnection,
                                           game_service,
                                           test_game_info,
                                           players,
                                           game_stats_service):
    lobbyconnection.game_service = game_service
    mock_protocol = mocker.patch.object(lobbyconnection, 'protocol')
    game = mock.create_autospec(Game(42, game_service, game_stats_service))
    game.state = GameState.LOBBY
    game.password = None
    game.game_mode = 'faf'
    game_service.games[42] = game
    lobbyconnection.player = players.hosting
    players.hosting.in_game = False
    test_game_info['uid'] = 42

    lobbyconnection.command_game_join(test_game_info)
    expected_reply = {
        'command': 'game_launch',
        'mod': 'faf',
        'uid': 42,
        'args': ['/numgames {}'.format(players.hosting.numGames)]
    }
    mock_protocol.send_message.assert_called_with(expected_reply)


def test_command_game_host_calls_host_game_invalid_title(lobbyconnection,
                                                         mock_games,
                                                         test_game_info_invalid):
    lobbyconnection.sendJSON = mock.Mock()
    mock_games.create_game = mock.Mock()
    lobbyconnection.command_game_host(test_game_info_invalid)
    assert mock_games.create_game.mock_calls == []
    lobbyconnection.sendJSON.assert_called_once_with(dict(command="notice", style="error", text="Non-ascii characters in game name detected."))


def test_abort(loop, mocker, lobbyconnection):
    proto = mocker.patch.object(lobbyconnection, 'protocol')

    lobbyconnection.abort()

    proto.writer.write_eof.assert_any_call()


def test_ask_session(lobbyconnection):
    lobbyconnection.sendJSON = mock.Mock()
    lobbyconnection.command_ask_session({})
    (response, ), _ = lobbyconnection.sendJSON.call_args
    assert response['command'] == 'session'

def test_send_game_list(mocker, lobbyconnection, game_stats_service):
    protocol = mocker.patch.object(lobbyconnection, 'protocol')
<<<<<<< HEAD
    games = mocker.patch.object(lobbyconnection, 'game_service')
    game1, game2 = mock.create_autospec(Game(42, mock.Mock(), game_stats_service)),\
                   mock.create_autospec(Game(22, mock.Mock(), game_stats_service))
    games.live_games = [game1, game2]
=======
    games = mocker.patch.object(lobbyconnection, 'game_service')  # type: GameService
    game1, game2 = mock.create_autospec(Game(42, mock.Mock())), mock.create_autospec(Game(22, mock.Mock()))
    games.open_games = [game1, game2]
>>>>>>> 80184c08

    lobbyconnection.send_game_list()

    protocol.send_messages.assert_any_call([game1.to_dict(), game2.to_dict()])

def test_send_mod_list(mocker, lobbyconnection, mock_games):
    protocol = mocker.patch.object(lobbyconnection, 'protocol')

    lobbyconnection.send_mod_list()

    protocol.send_messages.assert_called_with(mock_games.all_game_modes())

@asyncio.coroutine
def test_command_admin_closelobby(mocker, lobbyconnection):
    mocker.patch.object(lobbyconnection, 'protocol')
    mocker.patch.object(lobbyconnection, '_logger')
    config = mocker.patch('server.lobbyconnection.config')
    player = mocker.patch.object(lobbyconnection, 'player')
    player.login = 'Sheeo'
    player.admin = True
    tuna = mock.Mock()
    tuna.id = 55
    lobbyconnection.player_service = {1: player, 55: tuna}

    yield from lobbyconnection.command_admin({
        'command': 'admin',
        'action': 'closelobby',
        'user_id': 55
    })

    tuna.lobby_connection.kick.assert_any_call(
        message=("Your client was closed by an administrator (Sheeo). "
              "Please refer to our rules for the lobby/game here {rule_link}."
              .format(rule_link=config.RULE_LINK))
    )

@asyncio.coroutine
def test_command_admin_closeFA(mocker, lobbyconnection):
    mocker.patch.object(lobbyconnection, 'protocol')
    mocker.patch.object(lobbyconnection, '_logger')
    config = mocker.patch('server.lobbyconnection.config')
    player = mocker.patch.object(lobbyconnection, 'player')
    player.login = 'Sheeo'
    player.id = 42
    tuna = mock.Mock()
    tuna.id = 55
    lobbyconnection.player_service = {42: player, 55: tuna}

    yield from lobbyconnection.command_admin({
        'command': 'admin',
        'action': 'closeFA',
        'user_id': 55
    })

    tuna.lobby_connection.sendJSON.assert_any_call(dict(
        command='notice',
        style='info',
        text=("Your game was closed by an administrator (Sheeo). "
              "Please refer to our rules for the lobby/game here {rule_link}."
              .format(rule_link=config.RULE_LINK))
    ))<|MERGE_RESOLUTION|>--- conflicted
+++ resolved
@@ -140,16 +140,10 @@
 
 def test_send_game_list(mocker, lobbyconnection, game_stats_service):
     protocol = mocker.patch.object(lobbyconnection, 'protocol')
-<<<<<<< HEAD
-    games = mocker.patch.object(lobbyconnection, 'game_service')
+    games = mocker.patch.object(lobbyconnection, 'game_service')  # type: GameService
     game1, game2 = mock.create_autospec(Game(42, mock.Mock(), game_stats_service)),\
                    mock.create_autospec(Game(22, mock.Mock(), game_stats_service))
-    games.live_games = [game1, game2]
-=======
-    games = mocker.patch.object(lobbyconnection, 'game_service')  # type: GameService
-    game1, game2 = mock.create_autospec(Game(42, mock.Mock())), mock.create_autospec(Game(22, mock.Mock()))
     games.open_games = [game1, game2]
->>>>>>> 80184c08
 
     lobbyconnection.send_game_list()
 
