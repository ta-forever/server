--- conflicted
+++ resolved
@@ -9,18 +9,13 @@
 from sqlalchemy import and_, bindparam
 from sqlalchemy.sql.functions import now as sql_now
 
-<<<<<<< HEAD
-from server.config import FFA_TEAM
+from server.config import FFA_TEAM, config
 from server.db import deadlock_retry_execute
 from server.db.models import (
     game_player_stats,
     game_stats,
     matchmaker_queue_game
 )
-=======
-from server.config import FFA_TEAM, config
-from server.db.models import game_player_stats, game_stats
->>>>>>> 3407bccc
 from server.games.game_results import (
     ArmyOutcome,
     ArmyReportedOutcome,
@@ -72,11 +67,7 @@
         rating_type: Optional[str] = None,
         displayed_rating_range: Optional[InclusiveRange] = None,
         enforce_rating_range: bool = False,
-<<<<<<< HEAD
-        max_players: int = 12,
-=======
         max_players: int = 10
->>>>>>> 3407bccc
     ):
         self._db = database
         self._results = GameResultReports(id_)
@@ -123,24 +114,11 @@
             "RestrictedCategories": 0
         }
         self.mods = {}
-<<<<<<< HEAD
-        self._is_hosted = asyncio.Future()
-        self._launch_fut = asyncio.Future()
-
-        self._logger.debug("%s created", self)
-
-    async def timeout_game(self, timeout: int = 30):
-        await asyncio.sleep(timeout)
-        if self.state is GameState.INITIALIZING:
-            self._is_hosted.set_exception(
-                asyncio.TimeoutError("Game setup timed out")
-            )
-            self._logger.debug("Game setup timed out.. Cancelling game")
-=======
 
         # @todo maintenance hazard. consider storing GameState itself in the future instead of boolean?
         self._is_hosted_staging = asyncio.Future()
         self._is_hosted_battleroom = asyncio.Future()
+        self._launch_fut = asyncio.Future()
 
         self._logger.debug("%s created", self)
         if game_mode == FeaturedModType.LADDER_1V1:
@@ -148,19 +126,18 @@
         else:
             asyncio.get_event_loop().create_task(self.timeout_hosted_staging())
 
-    async def timeout_hosted_staging(self):
-        await asyncio.sleep(30)
+    async def timeout_hosted_staging(self, timeout: int = 30):
+        await asyncio.sleep(timeout)
         if self.state in [GameState.INITIALIZING]:
-            self._is_hosted_staging.set_exception(TimeoutError("Timeout waiting for hosted/staging"))
+            self._is_hosted_staging.set_exception(asyncio.TimeoutError("Timeout waiting for hosted/staging"))
             self._logger.debug("Game setup timed out waiting for hosted/staging ... Cancelling game")
             await self.on_game_end()
 
-    async def timeout_hosted_battleroom(self):
-        await asyncio.sleep(30)
+    async def timeout_hosted_battleroom(self, timeout: int = 30):
+        await asyncio.sleep(timeout)
         if self.state in [GameState.INITIALIZING, GameState.STAGING]:
-            self._is_hosted_battleroom.set_exception(TimeoutError("Timeout waiting for hosted/battleroom"))
+            self._is_hosted_battleroom.set_exception(asyncio.TimeoutError("Timeout waiting for hosted/battleroom"))
             self._logger.debug("Game setup timed out waiting for hosted/battleroom ... Cancelling game")
->>>>>>> 3407bccc
             await self.on_game_end()
 
     @property
@@ -215,18 +192,11 @@
             )
         else:
             return frozenset(
-<<<<<<< HEAD
-                player
-                for player, army in (
+                player for player, army in (
                     (player, self.get_player_option(player.id, "Army"))
                     for player in self._players
                 )
                 if army is not None and army >= 0
-=======
-                player for player in self._players
-                if self.get_player_option(player.id, "Army") is not None
-                and self.get_player_option(player.id, "Army") >= 0
->>>>>>> 3407bccc
             )
 
     @property
@@ -297,37 +267,27 @@
 
         return list(teams.values()) + ffa_players
 
-<<<<<<< HEAD
     async def wait_hosted(self, timeout: float):
-        return await asyncio.wait_for(
-            asyncio.shield(self._is_hosted),
-            timeout=timeout
-        )
-
-    def set_hosted(self):
-        if not self._is_hosted.done():
-            self._is_hosted.set_result(None)
+        if self.game_mode == FeaturedModType.LADDER_1V1:
+            return await asyncio.wait_for(asyncio.shield(
+                self._is_hosted_battleroom), timeout=timeout)
+        else:
+            return await asyncio.wait_for(asyncio.shield(
+                self._is_hosted_staging), timeout=timeout)
+
+    def set_hosted_staging(self, value: bool = True):
+        if not self._is_hosted_staging.done():
+            self._is_hosted_staging.set_result(value)
+
+    def set_hosted_battleroom(self):
+        if not self._is_hosted_battleroom.done():
+            self._is_hosted_battleroom.set_result(None)
 
     async def wait_launched(self, timeout: float):
         return await asyncio.wait_for(
             asyncio.shield(self._launch_fut),
             timeout=timeout
         )
-=======
-    async def await_hosted(self):
-        if self.game_mode == FeaturedModType.LADDER_1V1:
-            return await asyncio.wait_for(self._is_hosted_battleroom, None)
-        else:
-            return await asyncio.wait_for(self._is_hosted_staging, None)
-
-    def set_hosted_staging(self, value: bool = True):
-        if not self._is_hosted_staging.done():
-            self._is_hosted_staging.set_result(value)
-
-    def set_hosted_battleroom(self, value: bool = True):
-        if not self._is_hosted_battleroom.done():
-            self._is_hosted_battleroom.set_result(value)
->>>>>>> 3407bccc
 
     async def add_result(
         self, reporter: int, army: int, result_type: str, score: int
@@ -349,20 +309,11 @@
         try:
             outcome = ArmyReportedOutcome(result_type.upper())
         except ValueError:
-<<<<<<< HEAD
             self._logger.debug(
                 "Ignoring result reported by %s for army %s: %s %s",
                 reporter, army, result_type, score
             )
             return
-=======
-            self._logger.debug("Game.add_result(reporter=%s,army=%s,result_type=%s,score=%s",
-                repr(reporter), repr(army), repr(result_type), repr(score))
-            self._logger.debug("  Unrecognised result_type %s. Known result_types are:%s",
-                repr(result_type),
-                repr(list(map(str, GameOutcome))))
-            outcome = GameOutcome.UNKNOWN
->>>>>>> 3407bccc
 
         result = GameResultReport(reporter, army, outcome, score)
         self._results.add(result)
@@ -504,12 +455,6 @@
         except Exception:    # pragma: no cover
             self._logger.exception("Error during game end")
         finally:
-<<<<<<< HEAD
-=======
-            self.set_hosted_staging(value=False)
-            self.set_hosted_battleroom(value=False)
-
->>>>>>> 3407bccc
             self.state = GameState.ENDED
 
             self.game_service.mark_dirty(self)
@@ -764,26 +709,16 @@
         self._players_with_unsent_army_stats = list(self._players)
 
         self.state = GameState.LIVE
-<<<<<<< HEAD
-=======
-        self._logger.info("Game playing teams frozen")
->>>>>>> 3407bccc
+        self._logger.info("Game LIVE")
 
         await self.persist_game_stats()
         await self.persist_game_player_stats()
         await self.persist_mod_stats()
         await self.validate_game_settings()
 
-<<<<<<< HEAD
         self._launch_fut.set_result(None)
         self._logger.info("Game launched")
 
-    async def on_game_launched(self):
-        for player in self.players:
-            player.state = PlayerState.PLAYING
-        await self.update_game_stats()
-        await self.update_game_player_stats()
-=======
     async def persist_mod_stats(self):
         if len(self.mods.keys()) > 0:
             async with self._db.acquire() as conn:
@@ -804,7 +739,6 @@
         async with self._db.acquire() as conn:
             result = await conn.execute(*sql)
             row = await result.fetchone()
->>>>>>> 3407bccc
 
         if row:
             self.set_map(row.id, row.filename, row.ranked)
@@ -844,7 +778,6 @@
                 )
             )
 
-<<<<<<< HEAD
             if self.matchmaker_queue_id is not None:
                 await conn.execute(
                     matchmaker_queue_game.insert().values(
@@ -853,10 +786,7 @@
                     )
                 )
 
-    async def update_game_player_stats(self):
-=======
     async def persist_game_player_stats(self):
->>>>>>> 3407bccc
         query_args = []
         for player in self.players:
             options = {
@@ -941,20 +871,10 @@
         self._process_pending_army_stats()
 
     def is_visible_to_player(self, player: Player) -> bool:
-<<<<<<< HEAD
         if self.host is None:
             return False
 
         if player == self.host or player in self._connections:
-=======
-        if self.game_mode is FeaturedModType.LADDER_1V1:
-            return True
-
-        if player == self.host or player in self.players:
->>>>>>> 3407bccc
-            return True
-
-        if self.state in (GameState.LAUNCHING, GameState.LIVE, GameState.ENDED):
             return True
 
         mean, dev = player.ratings[self.rating_type]
@@ -989,15 +909,9 @@
             "game_type": GameType.to_string(self.game_type),
             "featured_mod": self.game_mode,
             "sim_mods": self.mods,
-<<<<<<< HEAD
-            "mapname": self.map_folder_name,
-            "map_file_path": self.map_file_path,
-            "host": self.host.login if self.host else "",
-=======
             "map_name": self.map_name,
             "map_file_path": self.map_file_path,    # "archive.ufo/Map Name/deadbeef"
-            "host": self.host.login if self.host else '',
->>>>>>> 3407bccc
+            "host": self.host.login if self.host else "",
             "num_players": len(self.players),
             "max_players": self.max_players,
             "launched_at": self.launched_at,
