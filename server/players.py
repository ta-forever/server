--- conflicted
+++ resolved
@@ -13,20 +13,13 @@
 @unique
 class PlayerState(Enum):
     IDLE = 1
-<<<<<<< HEAD
-    PLAYING = 2
-    HOSTING = 3
-    JOINING = 4
-    SEARCHING_LADDER = 5
-    STARTING_AUTOMATCH = 6
-=======
     HOSTING = 2
     JOINING = 3
     HOSTED = 4
     JOINED = 5
     PLAYING = 6
     SEARCHING_LADDER = 7
->>>>>>> 3407bccc
+    STARTING_AUTOMATCH = 8
 
 
 class Player:
